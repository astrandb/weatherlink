{
  "config": {
    "abort": {
      "already_configured": "Device is already configured"
    },
    "error": {
      "cannot_connect": "Failed to connect",
      "invalid_auth": "Invalid authentication",
      "unknown": "Unexpected error"
    },
    "step": {
      "user": {
        "data": {
          "api_version": "API version"
        },
        "data_description": {
          "api_version": "V1 can be used for legacy devices, V2 can be used for all devices."
        },
        "description": "Select the API version"
      },
      "user_1": {
        "data": {
          "apitoken": "API token v1",
          "password": "Password",
          "username": "Username or DID"
        },
        "data_description": {
          "username": "Use DID here if you have access to it - i.e. if it is your own station"
        },
        "description": "Enter credentials to access your Weatherlink account"
      },
      "user_2": {
        "data": {
          "api_key_v2": "API key v2",
          "api_secret": "API secret"
        },
        "description": "Enter credentials to access your Weatherlink stations"
      },
      "user_3": {
        "description": "Select weather station"
      }
    }
  },
  "config_subentries": {
    "station": {
<<<<<<< HEAD
      "entry_type": "Weather station",
      "initiate_flow": {
        "user": "Add weather station"
      },
      "title": "Weather station",
      "step": {
        "user": {
          "title": "Add station",
          "description": "Select the weather station",
          "data": { "station_id": "Station" }
        },
        "reconfigure": {
          "title": "Update station",
          "description": "..."
        }
      },
      "error": {},
      "abort": {
        "entry_not_loaded": "Entry not loaded",
        "reconfigure_successful": "Reconfigure successful",
        "already_configured": "Station is already configured"
      }
=======
      "abort": {
        "already_configured": "Station is already configured",
        "entry_not_loaded": "Entry not loaded",
        "reconfigure_successful": "Reconfigure successful"
      },
      "entry_type": "Weather station",
      "error": {
        "cannot_connect": "Failed to connect",
        "invalid_auth": "Invalid authentication",
        "unknown": "Unexpected error"
      },
      "initiate_flow": {
        "user": "Add weather station"
      },
      "step": {
        "reconfigure": {
          "description": "...",
          "title": "Update station"
        },
        "user": {
          "data": {
            "station_id": "Station"
          },
          "description": "Select the weather station",
          "title": "Add station"
        }
      },
      "title": "Weather station"
>>>>>>> c40c2a3f
    }
  },
  "entity": {
    "binary_sensor": {
      "timestamp": {
        "state_attributes": {
          "last_update": {
            "name": "Last update"
          }
        }
      },
      "trans_battery": {
        "name": "Transmitter battery"
      }
    },
    "sensor": {
      "aqi_nowcast_val": {
        "name": "Air quality index Nowcast"
      },
      "bar_trend": {
        "name": "Pressure trend",
        "state": {
          "falling_rapidly": "Falling rapidly",
          "falling_slowly": "Falling slowly",
          "rising_rapidly": "Rising rapidly",
          "rising_slowly": "Rising slowly",
          "steady": "Steady"
        }
      },
      "dewpoint": {
        "name": "Dew point"
      },
      "et_day": {
        "name": "Evapotranspiration day"
      },
      "et_month": {
        "name": "Evapotranspiration month"
      },
      "et_year": {
        "name": "Evapotranspiration year"
      },
      "heat_index": {
        "name": "Heat index"
      },
      "hum_extra_1": {
        "name": "Humidity extra 1"
      },
      "hum_extra_2": {
        "name": "Humidity extra 2"
      },
      "hum_extra_3": {
        "name": "Humidity extra 3"
      },
      "hum_extra_4": {
        "name": "Humidity extra 4"
      },
      "hum_extra_5": {
        "name": "Humidity extra 5"
      },
      "hum_extra_6": {
        "name": "Humidity extra 6"
      },
      "hum_extra_7": {
        "name": "Humidity extra 7"
      },
      "inside_humidity": {
        "name": "Inside humidity"
      },
      "inside_temperature": {
        "name": "Inside temperature"
      },
      "last_update": {
        "name": "Last updated"
      },
      "moist_soil_1": {
        "name": "Soil moisture 1"
      },
      "moist_soil_2": {
        "name": "Soil moisture 2"
      },
      "moist_soil_3": {
        "name": "Soil moisture 3"
      },
      "moist_soil_4": {
        "name": "Soil moisture 4"
      },
      "outside_humidity": {
        "name": "Outside humidity"
      },
      "outside_temperature": {
        "name": "Outside temperature"
      },
      "pm_10_24_hour": {
        "name": "PM10 24h"
      },
      "pm_2p5_24_hour": {
        "name": "PM2.5 24h"
      },
      "pressure": {
        "name": "Pressure"
      },
      "rain_rate": {
        "name": "Rain intensity"
      },
      "rain_storm": {
        "name": "Rain storm",
        "state_attributes": {
          "rain_storm_start": {
            "name": "Rain storm start"
          }
        }
      },
      "rain_storm_last": {
        "name": "Last rain storm",
        "state_attributes": {
          "rain_storm_end": {
            "name": "Rain storm end"
          },
          "rain_storm_start": {
            "name": "Rain storm start"
          }
        }
      },
      "rain_this_month": {
        "name": "Rain this month"
      },
      "rain_this_year": {
        "name": "Rain this year"
      },
      "rain_today": {
        "name": "Rain today"
      },
      "solar_irradiance": {
        "name": "Solar irradiance"
      },
      "solar_panel_volt": {
        "name": "Solar panel"
      },
      "supercap_volt": {
        "name": "Supercapacitor"
      },
      "temp_1": {
        "name": "Temperature 1"
      },
      "temp_2": {
        "name": "Temperature 2"
      },
      "temp_3": {
        "name": "Temperature 3"
      },
      "temp_4": {
        "name": "Temperature 4"
      },
      "temp_extra_1": {
        "name": "Temp extra 1"
      },
      "temp_extra_2": {
        "name": "Temp extra 2"
      },
      "temp_extra_3": {
        "name": "Temp extra 3"
      },
      "temp_extra_4": {
        "name": "Temp extra 4"
      },
      "temp_extra_5": {
        "name": "Temp extra 5"
      },
      "temp_extra_6": {
        "name": "Temp extra 6"
      },
      "temp_extra_7": {
        "name": "Temp extra 7"
      },
      "temp_leaf_1": {
        "name": "Temp leaf 1"
      },
      "temp_leaf_2": {
        "name": "Temp leaf 2"
      },
      "temp_leaf_3": {
        "name": "Temp leaf 3"
      },
      "temp_leaf_4": {
        "name": "Temp leaf 4"
      },
      "temp_soil_1": {
        "name": "Temp soil 1"
      },
      "temp_soil_2": {
        "name": "Temp soil 2"
      },
      "temp_soil_3": {
        "name": "Temp soil 3"
      },
      "temp_soil_4": {
        "name": "Temp soil 4"
      },
      "thsw_index": {
        "name": "THSW index"
      },
      "thw_index": {
        "name": "THW index"
      },
      "trans_battery_volt": {
        "name": "Transmitter battery"
      },
      "uv_index": {
        "name": "UV index"
      },
      "wet_bulb": {
        "name": "Wet bulb"
      },
      "wet_leaf_1": {
        "name": "Leaf wetness 1"
      },
      "wet_leaf_2": {
        "name": "Leaf wetness 2"
      },
      "wet_leaf_3": {
        "name": "Leaf wetness 3"
      },
      "wet_leaf_4": {
        "name": "Leaf wetness 4"
      },
      "wind": {
        "name": "Wind"
      },
      "wind_chill": {
        "name": "Wind chill"
      },
      "wind_direction": {
        "name": "Wind direction",
        "state": {
          "e": "E",
          "ene": "ENE",
          "ese": "ESE",
          "n": "N",
          "ne": "NE",
          "nne": "NNE",
          "nnw": "NNW",
          "nw": "NW",
          "s": "S",
          "se": "SE",
          "sse": "SSE",
          "ssw": "SSW",
          "sw": "SW",
          "w": "W",
          "wnw": "WNW",
          "wsw": "WSW"
        }
      },
      "wind_direction_deg": {
        "name": "Wind direction deg"
      },
      "wind_gust": {
        "name": "Wind gust"
      }
    }
  },
  "exceptions": {
    "config_entry_auth_failed": {
      "message": "Authentication failed. Please log in again."
    },
    "config_entry_not_ready": {
      "message": "Error while loading the integration."
    }
  },
  "selector": {
    "set_api_ver": {
      "options": {
        "api_v1": "API V1",
        "api_v2": "API V2"
      }
    }
  }
}<|MERGE_RESOLUTION|>--- conflicted
+++ resolved
@@ -43,7 +43,6 @@
   },
   "config_subentries": {
     "station": {
-<<<<<<< HEAD
       "entry_type": "Weather station",
       "initiate_flow": {
         "user": "Add weather station"
@@ -60,42 +59,16 @@
           "description": "..."
         }
       },
-      "error": {},
+      "error": {
+        "cannot_connect": "Failed to connect",
+        "invalid_auth": "Invalid authentication",
+        "unknown": "Unexpected error"
+      },
       "abort": {
         "entry_not_loaded": "Entry not loaded",
         "reconfigure_successful": "Reconfigure successful",
         "already_configured": "Station is already configured"
       }
-=======
-      "abort": {
-        "already_configured": "Station is already configured",
-        "entry_not_loaded": "Entry not loaded",
-        "reconfigure_successful": "Reconfigure successful"
-      },
-      "entry_type": "Weather station",
-      "error": {
-        "cannot_connect": "Failed to connect",
-        "invalid_auth": "Invalid authentication",
-        "unknown": "Unexpected error"
-      },
-      "initiate_flow": {
-        "user": "Add weather station"
-      },
-      "step": {
-        "reconfigure": {
-          "description": "...",
-          "title": "Update station"
-        },
-        "user": {
-          "data": {
-            "station_id": "Station"
-          },
-          "description": "Select the weather station",
-          "title": "Add station"
-        }
-      },
-      "title": "Weather station"
->>>>>>> c40c2a3f
     }
   },
   "entity": {
@@ -126,7 +99,7 @@
         }
       },
       "dewpoint": {
-        "name": "Dew point"
+        "name": "Dewpoint"
       },
       "et_day": {
         "name": "Evapotranspiration day"
